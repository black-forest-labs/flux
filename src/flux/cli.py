--- conflicted
+++ resolved
@@ -290,32 +290,8 @@
 
         fn = output_name.format(idx=idx)
         print(f"Done in {t1 - t0:.1f}s. Saving {fn}")
-<<<<<<< HEAD
-        # bring into PIL format and save
-        x = x.clamp(-1, 1)
-        x = embed_watermark(x.float())
-        x = rearrange(x[0], "c h w -> h w c")
-
-        img = Image.fromarray((127.5 * (x + 1.0)).cpu().byte().numpy())
-        nsfw_score = [x["score"] for x in nsfw_classifier(img) if x["label"] == "nsfw"][
-            0
-        ]
-
-        if nsfw_score < NSFW_THRESHOLD:
-            exif_data = Image.Exif()
-            exif_data[ExifTags.Base.Software] = "AI generated;txt2img;flux"
-            exif_data[ExifTags.Base.Make] = "Black Forest Labs"
-            exif_data[ExifTags.Base.Model] = name
-            if add_sampling_metadata:
-                exif_data[ExifTags.Base.ImageDescription] = prompt
-            img.save(fn, exif=exif_data, quality=95, subsampling=0)
-            idx += 1
-        else:
-            print("Your generated image may contain NSFW content.")
-=======
 
         idx = save_image(nsfw_classifier, name, output_name, idx, x, add_sampling_metadata, prompt)
->>>>>>> 728c0182
 
         if loop:
             print("-" * 80)
