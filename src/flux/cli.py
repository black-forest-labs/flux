--- conflicted
+++ resolved
@@ -9,23 +9,7 @@
 from transformers import pipeline
 
 from flux.sampling import denoise, get_noise, get_schedule, prepare, unpack
-<<<<<<< HEAD
-from flux.util import (
-    configs,
-    embed_watermark,
-    load_ae,
-    load_clip,
-    load_flow_model,
-    load_t5,
-)
-from transformers import pipeline
-=======
 from flux.util import configs, load_ae, load_clip, load_flow_model, load_t5, save_image
->>>>>>> d06f8280
-
-from flux.trt.trt_manager import TRTManager
-from cuda import cudart
-
 
 NSFW_THRESHOLD = 0.85
 
@@ -149,13 +133,7 @@
         trt: use TensorRT backend for optimized inference
         kwargs: additional arguments for TensorRT support
     """
-<<<<<<< HEAD
-    nsfw_classifier = pipeline(
-        "image-classification", model="Falconsai/nsfw_image_detection", device=device
-    )
-=======
     nsfw_classifier = pipeline("image-classification", model="Falconsai/nsfw_image_detection", device=device)
->>>>>>> d06f8280
 
     if name not in configs:
         available = ", ".join(configs.keys())
@@ -174,15 +152,7 @@
         os.makedirs(output_dir)
         idx = 0
     else:
-<<<<<<< HEAD
-        fns = [
-            fn
-            for fn in iglob(output_name.format(idx="*"))
-            if re.search(r"img_[0-9]+\.jpg$", fn)
-        ]
-=======
         fns = [fn for fn in iglob(output_name.format(idx="*")) if re.search(r"img_[0-9]+\.jpg$", fn)]
->>>>>>> d06f8280
         if len(fns) > 0:
             idx = max(int(fn.split("_")[-1].split(".")[0]) for fn in fns) + 1
         else:
@@ -310,32 +280,8 @@
 
         fn = output_name.format(idx=idx)
         print(f"Done in {t1 - t0:.1f}s. Saving {fn}")
-<<<<<<< HEAD
-        # bring into PIL format and save
-        x = x.clamp(-1, 1)
-        x = embed_watermark(x.float())
-        x = rearrange(x[0], "c h w -> h w c")
-
-        img = Image.fromarray((127.5 * (x + 1.0)).cpu().byte().numpy())
-        nsfw_score = [x["score"] for x in nsfw_classifier(img) if x["label"] == "nsfw"][
-            0
-        ]
-
-        if nsfw_score < NSFW_THRESHOLD:
-            exif_data = Image.Exif()
-            exif_data[ExifTags.Base.Software] = "AI generated;txt2img;flux"
-            exif_data[ExifTags.Base.Make] = "Black Forest Labs"
-            exif_data[ExifTags.Base.Model] = name
-            if add_sampling_metadata:
-                exif_data[ExifTags.Base.ImageDescription] = prompt
-            img.save(fn, exif=exif_data, quality=95, subsampling=0)
-            idx += 1
-        else:
-            print("Your generated image may contain NSFW content.")
-=======
 
         idx = save_image(nsfw_classifier, name, output_name, idx, x, add_sampling_metadata, prompt)
->>>>>>> d06f8280
 
         if loop:
             print("-" * 80)
