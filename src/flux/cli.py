import os
import re
import time
from dataclasses import dataclass
from glob import iglob

import torch
from cuda import cudart
from fire import Fire
from transformers import pipeline

from flux.sampling import denoise, get_noise, get_schedule, prepare, unpack
<<<<<<< HEAD
from flux.util import configs, load_ae, load_clip, load_flow_model, load_t5, save_image, get_device_initial
from flux.hpu_utils import load_model_to_hpu, get_dtype
=======
from flux.trt.trt_manager import TRTManager
from flux.util import configs, load_ae, load_clip, load_flow_model, load_t5, save_image
>>>>>>> 716724eb

NSFW_THRESHOLD = 0.85


@dataclass
class SamplingOptions:
    prompt: str
    width: int
    height: int
    num_steps: int
    guidance: float
    seed: int | None


def parse_prompt(options: SamplingOptions) -> SamplingOptions | None:
    user_question = "Next prompt (write /h for help, /q to quit and leave empty to repeat):\n"
    usage = (
        "Usage: Either write your prompt directly, leave this field empty "
        "to repeat the prompt or write a command starting with a slash:\n"
        "- '/w <width>' will set the width of the generated image\n"
        "- '/h <height>' will set the height of the generated image\n"
        "- '/s <seed>' sets the next seed\n"
        "- '/g <guidance>' sets the guidance (flux-dev only)\n"
        "- '/n <steps>' sets the number of steps\n"
        "- '/q' to quit"
    )

    while (prompt := input(user_question)).startswith("/"):
        if prompt.startswith("/w"):
            if prompt.count(" ") != 1:
                print(f"Got invalid command '{prompt}'\n{usage}")
                continue
            _, width = prompt.split()
            options.width = 16 * (int(width) // 16)
            print(
                f"Setting resolution to {options.width} x {options.height} "
                f"({options.height *options.width/1e6:.2f}MP)"
            )
        elif prompt.startswith("/h"):
            if prompt.count(" ") != 1:
                print(f"Got invalid command '{prompt}'\n{usage}")
                continue
            _, height = prompt.split()
            options.height = 16 * (int(height) // 16)
            print(
                f"Setting resolution to {options.width} x {options.height} "
                f"({options.height *options.width/1e6:.2f}MP)"
            )
        elif prompt.startswith("/g"):
            if prompt.count(" ") != 1:
                print(f"Got invalid command '{prompt}'\n{usage}")
                continue
            _, guidance = prompt.split()
            options.guidance = float(guidance)
            print(f"Setting guidance to {options.guidance}")
        elif prompt.startswith("/s"):
            if prompt.count(" ") != 1:
                print(f"Got invalid command '{prompt}'\n{usage}")
                continue
            _, seed = prompt.split()
            options.seed = int(seed)
            print(f"Setting seed to {options.seed}")
        elif prompt.startswith("/n"):
            if prompt.count(" ") != 1:
                print(f"Got invalid command '{prompt}'\n{usage}")
                continue
            _, steps = prompt.split()
            options.num_steps = int(steps)
            print(f"Setting number of steps to {options.num_steps}")
        elif prompt.startswith("/q"):
            print("Quitting")
            return None
        else:
            if not prompt.startswith("/h"):
                print(f"Got invalid command '{prompt}'\n{usage}")
            print(usage)
    if prompt != "":
        options.prompt = prompt
    return options


@torch.inference_mode()
def main(
    name: str = "flux-schnell",
    width: int = 1360,
    height: int = 768,
    seed: int | None = None,
    prompt: str = (
        "a photo of a forest with mist swirling around the tree trunks. The word "
        '"FLUX" is painted over it in big, red brush strokes with visible texture'
    ),
    device: str = None,
    num_steps: int | None = None,
    loop: bool = False,
    guidance: float = 3.5,
    offload: bool = False,
    output_dir: str = "output",
    add_sampling_metadata: bool = True,
    trt: bool = False,
    trt_transformer_precision: str = "bf16",
    **kwargs: dict | None,
):
    """
    Sample the flux model. Either interactively (set `--loop`) or run for a
    single image.

    Args:
        name: Name of the model to load
        height: height of the sample in pixels (should be a multiple of 16)
        width: width of the sample in pixels (should be a multiple of 16)
        seed: Set a seed for sampling
        output_name: where to save the output image, `{idx}` will be replaced
            by the index of the sample
        prompt: Prompt used for sampling
        device: Pytorch device
        num_steps: number of sampling steps (default 4 for schnell, 50 for guidance distilled)
        loop: start an interactive session and sample multiple times
        guidance: guidance value used for guidance distillation
        add_sampling_metadata: Add the prompt to the image Exif metadata
        trt: use TensorRT backend for optimized inference
        kwargs: additional arguments for TensorRT support
    """
<<<<<<< HEAD
    device = get_device_initial(device)
=======

    prompt = prompt.split("|")
    if len(prompt) == 1:
        prompt = prompt[0]
        additional_prompts = None
    else:
        additional_prompts = prompt[1:]
        prompt = prompt[0]

    assert not (
        (additional_prompts is not None) and loop
    ), "Do not provide additional prompts and set loop to True"

>>>>>>> 716724eb
    nsfw_classifier = pipeline("image-classification", model="Falconsai/nsfw_image_detection", device=device)

    if name not in configs:
        available = ", ".join(configs.keys())
        raise ValueError(f"Got unknown model name: {name}, chose from {available}")

    torch_device = torch.device(device)
    if num_steps is None:
        num_steps = 4 if name == "flux-schnell" else 50

    # allow for packing and conversion to latent space
    height = 16 * (height // 16)
    width = 16 * (width // 16)

    output_name = os.path.join(output_dir, "img_{idx}.jpg")
    if not os.path.exists(output_dir):
        os.makedirs(output_dir)
        idx = 0
    else:
        fns = [fn for fn in iglob(output_name.format(idx="*")) if re.search(r"img_[0-9]+\.jpg$", fn)]
        if len(fns) > 0:
            idx = max(int(fn.split("_")[-1].split(".")[0]) for fn in fns) + 1
        else:
            idx = 0

    # init all components
    t5 = load_t5(torch_device, max_length=256 if name == "flux-schnell" else 512)
    clip = load_clip(torch_device)
    model = load_flow_model(name, device="cpu" if offload else torch_device)
    ae = load_ae(name, device="cpu" if offload else torch_device)

    if trt:
        # offload to CPU to save memory
        ae = ae.cpu()
        model = model.cpu()
        clip = clip.cpu()
        t5 = t5.cpu()

        torch.cuda.empty_cache()

        trt_ctx_manager = TRTManager(
            bf16=True,
            device=torch_device,
            static_batch=kwargs.get("static_batch", True),
            static_shape=kwargs.get("static_shape", True),
        )
        ae.decoder.params = ae.params
        engines = trt_ctx_manager.load_engines(
            models={
                "clip": clip,
                "transformer": model,
                "t5": t5,
                "vae": ae.decoder,
            },
            engine_dir=os.environ.get("TRT_ENGINE_DIR", "./engines"),
            onnx_dir=os.environ.get("ONNX_DIR", "./onnx"),
            opt_image_height=height,
            opt_image_width=width,
            transformer_precision=trt_transformer_precision,
        )

        torch.cuda.synchronize()

        trt_ctx_manager.init_runtime()
        # TODO: refactor. stream should be part of engine constructor maybe !!
        for _, engine in engines.items():
            engine.set_stream(stream=trt_ctx_manager.stream)

        if not offload:
            for _, engine in engines.items():
                engine.load()

            calculate_max_device_memory = trt_ctx_manager.calculate_max_device_memory(engines)
            _, shared_device_memory = cudart.cudaMalloc(calculate_max_device_memory)

            for _, engine in engines.items():
                engine.activate(device=torch_device, device_memory=shared_device_memory)

        ae = engines["vae"]
        model = engines["transformer"]
        clip = engines["clip"]
        t5 = engines["t5"]

    rng = torch.Generator(device="cpu")
    opts = SamplingOptions(
        prompt=prompt,
        width=width,
        height=height,
        num_steps=num_steps,
        guidance=guidance,
        seed=seed,
    )

    if loop:
        opts = parse_prompt(opts)

    dtype = get_dtype(str(device))
    while opts is not None:
        if opts.seed is None:
            opts.seed = rng.seed()
        print(f"Generating with seed {opts.seed}:\n{opts.prompt}")
        t0 = time.perf_counter()

        # prepare input
        x = get_noise(
            1,
            opts.height,
            opts.width,
            device=torch_device,
            dtype=dtype,
            seed=opts.seed,
        )
        if str(device) == "hpu":
            x = load_model_to_hpu(x)

        opts.seed = None
        if offload and str(device) != "hpu":
            ae = ae.cpu()
            torch.cuda.empty_cache()
            t5, clip = t5.to(torch_device), clip.to(torch_device)
        inp = prepare(t5, clip, x, prompt=opts.prompt)
        timesteps = get_schedule(opts.num_steps, inp["img"].shape[1], shift=(name != "flux-schnell"))

        # offload TEs to CPU, load model to gpu
        if offload and str(device) != "hpu":
            t5, clip = t5.cpu(), clip.cpu()
            torch.cuda.empty_cache()
            model = model.to(torch_device)

        if str(device) == "hpu":
            model = load_model_to_hpu(model)

        # denoise initial noise
        x = denoise(model, **inp, timesteps=timesteps, guidance=opts.guidance)

        # offload model, load autoencoder to gpu
        if offload and str(device) != "hpu":
            model.cpu()
            torch.cuda.empty_cache()
            ae.decoder.to(x.device)

        # decode latents to pixel space
        x = unpack(x.float(), opts.height, opts.width)
        with torch.autocast(device_type=torch_device.type, dtype=dtype):
            x = ae.decode(x)

        if torch.cuda.is_available():
            torch.cuda.synchronize()
        t1 = time.perf_counter()

        fn = output_name.format(idx=idx)
        print(f"Done in {t1 - t0:.1f}s. Saving {fn}")

        idx = save_image(nsfw_classifier, name, output_name, idx, x, add_sampling_metadata, prompt)

        if loop:
            print("-" * 80)
            opts = parse_prompt(opts)
        elif additional_prompts:
            next_prompt = additional_prompts.pop(0)
            opts.prompt = next_prompt
        else:
            opts = None

    if trt:
        trt_ctx_manager.stop_runtime()


def app():
    Fire(main)


if __name__ == "__main__":
    app()<|MERGE_RESOLUTION|>--- conflicted
+++ resolved
@@ -10,13 +10,10 @@
 from transformers import pipeline
 
 from flux.sampling import denoise, get_noise, get_schedule, prepare, unpack
-<<<<<<< HEAD
+from flux.trt.trt_manager import TRTManager
+from flux.util import configs, load_ae, load_clip, load_flow_model, load_t5, save_image
 from flux.util import configs, load_ae, load_clip, load_flow_model, load_t5, save_image, get_device_initial
 from flux.hpu_utils import load_model_to_hpu, get_dtype
-=======
-from flux.trt.trt_manager import TRTManager
-from flux.util import configs, load_ae, load_clip, load_flow_model, load_t5, save_image
->>>>>>> 716724eb
 
 NSFW_THRESHOLD = 0.85
 
@@ -139,10 +136,8 @@
         trt: use TensorRT backend for optimized inference
         kwargs: additional arguments for TensorRT support
     """
-<<<<<<< HEAD
+
     device = get_device_initial(device)
-=======
-
     prompt = prompt.split("|")
     if len(prompt) == 1:
         prompt = prompt[0]
@@ -155,7 +150,6 @@
         (additional_prompts is not None) and loop
     ), "Do not provide additional prompts and set loop to True"
 
->>>>>>> 716724eb
     nsfw_classifier = pipeline("image-classification", model="Falconsai/nsfw_image_detection", device=device)
 
     if name not in configs:
