import os
import re
import time
from dataclasses import dataclass
from glob import iglob

import torch
from PIL import Image
from fire import Fire
from transformers import pipeline

from flux.sampling import denoise, get_noise, get_schedule, prepare_fill, unpack
from flux.util import configs, load_ae, load_clip, load_flow_model, load_t5, save_image, get_device_initial
from flux.hpu_utils import load_model_to_hpu, get_dtype


@dataclass
class SamplingOptions:
    prompt: str
    width: int
    height: int
    num_steps: int
    guidance: float
    seed: int | None
    img_cond_path: str
    img_mask_path: str


def parse_prompt(options: SamplingOptions) -> SamplingOptions | None:
    user_question = "Next prompt (write /h for help, /q to quit and leave empty to repeat):\n"
    usage = (
        "Usage: Either write your prompt directly, leave this field empty "
        "to repeat the prompt or write a command starting with a slash:\n"
        "- '/s <seed>' sets the next seed\n"
        "- '/g <guidance>' sets the guidance (flux-dev only)\n"
        "- '/n <steps>' sets the number of steps\n"
        "- '/q' to quit"
    )

    while (prompt := input(user_question)).startswith("/"):
        if prompt.startswith("/g"):
            if prompt.count(" ") != 1:
                print(f"Got invalid command '{prompt}'\n{usage}")
                continue
            _, guidance = prompt.split()
            options.guidance = float(guidance)
            print(f"Setting guidance to {options.guidance}")
        elif prompt.startswith("/s"):
            if prompt.count(" ") != 1:
                print(f"Got invalid command '{prompt}'\n{usage}")
                continue
            _, seed = prompt.split()
            options.seed = int(seed)
            print(f"Setting seed to {options.seed}")
        elif prompt.startswith("/n"):
            if prompt.count(" ") != 1:
                print(f"Got invalid command '{prompt}'\n{usage}")
                continue
            _, steps = prompt.split()
            options.num_steps = int(steps)
            print(f"Setting number of steps to {options.num_steps}")
        elif prompt.startswith("/q"):
            print("Quitting")
            return None
        else:
            if not prompt.startswith("/h"):
                print(f"Got invalid command '{prompt}'\n{usage}")
            print(usage)
    if prompt != "":
        options.prompt = prompt
    return options


def parse_img_cond_path(options: SamplingOptions | None) -> SamplingOptions | None:
    if options is None:
        return None

    user_question = "Next conditioning image (write /h for help, /q to quit and leave empty to repeat):\n"
    usage = (
        "Usage: Either write your prompt directly, leave this field empty "
        "to repeat the conditioning image or write a command starting with a slash:\n"
        "- '/q' to quit"
    )

    while True:
        img_cond_path = input(user_question)

        if img_cond_path.startswith("/"):
            if img_cond_path.startswith("/q"):
                print("Quitting")
                return None
            else:
                if not img_cond_path.startswith("/h"):
                    print(f"Got invalid command '{img_cond_path}'\n{usage}")
                print(usage)
            continue

        if img_cond_path == "":
            break

        if not os.path.isfile(img_cond_path) or not img_cond_path.lower().endswith(
            (".jpg", ".jpeg", ".png", ".webp")
        ):
            print(f"File '{img_cond_path}' does not exist or is not a valid image file")
            continue
        else:
            with Image.open(img_cond_path) as img:
                width, height = img.size

            if width % 32 != 0 or height % 32 != 0:
                print(f"Image dimensions must be divisible by 32, got {width}x{height}")
                continue

        options.img_cond_path = img_cond_path
        break

    return options


def parse_img_mask_path(options: SamplingOptions | None) -> SamplingOptions | None:
    if options is None:
        return None

    user_question = "Next conditioning mask (write /h for help, /q to quit and leave empty to repeat):\n"
    usage = (
        "Usage: Either write your prompt directly, leave this field empty "
        "to repeat the conditioning mask or write a command starting with a slash:\n"
        "- '/q' to quit"
    )

    while True:
        img_mask_path = input(user_question)

        if img_mask_path.startswith("/"):
            if img_mask_path.startswith("/q"):
                print("Quitting")
                return None
            else:
                if not img_mask_path.startswith("/h"):
                    print(f"Got invalid command '{img_mask_path}'\n{usage}")
                print(usage)
            continue

        if img_mask_path == "":
            break

        if not os.path.isfile(img_mask_path) or not img_mask_path.lower().endswith(
            (".jpg", ".jpeg", ".png", ".webp")
        ):
            print(f"File '{img_mask_path}' does not exist or is not a valid image file")
            continue
        else:
            with Image.open(img_mask_path) as img:
                width, height = img.size

            if width % 32 != 0 or height % 32 != 0:
                print(f"Image dimensions must be divisible by 32, got {width}x{height}")
                continue
            else:
                with Image.open(options.img_cond_path) as img_cond:
                    img_cond_width, img_cond_height = img_cond.size

                if width != img_cond_width or height != img_cond_height:
                    print(
                        f"Mask dimensions must match conditioning image, got {width}x{height} and {img_cond_width}x{img_cond_height}"
                    )
                    continue

        options.img_mask_path = img_mask_path
        break

    return options


@torch.inference_mode()
def main(
    seed: int | None = None,
    prompt: str = "a white paper cup",
    device: str | None = None,
    num_steps: int = 50,
    loop: bool = False,
    guidance: float = 30.0,
    offload: bool = False,
    output_dir: str = "output",
    add_sampling_metadata: bool = True,
    img_cond_path: str = "assets/cup.png",
    img_mask_path: str = "assets/cup_mask.png",
):
    """
    Sample the flux model. Either interactively (set `--loop`) or run for a
    single image. This demo assumes that the conditioning image and mask have
    the same shape and that height and width are divisible by 32.

    Args:
        seed: Set a seed for sampling
        output_name: where to save the output image, `{idx}` will be replaced
            by the index of the sample
        prompt: Prompt used for sampling
        device: Pytorch device
        num_steps: number of sampling steps (default 4 for schnell, 50 for guidance distilled)
        loop: start an interactive session and sample multiple times
        guidance: guidance value used for guidance distillation
        add_sampling_metadata: Add the prompt to the image Exif metadata
        img_cond_path: path to conditioning image (jpeg/png/webp)
        img_mask_path: path to conditioning mask (jpeg/png/webp
    """
    device = get_device_initial(device)
    nsfw_classifier = pipeline("image-classification", model="Falconsai/nsfw_image_detection", device=device)

    name = "flux-dev-fill"
    if name not in configs:
        available = ", ".join(configs.keys())
        raise ValueError(f"Got unknown model name: {name}, chose from {available}")

    torch_device = torch.device(device)

    output_name = os.path.join(output_dir, "img_{idx}.jpg")
    if not os.path.exists(output_dir):
        os.makedirs(output_dir)
        idx = 0
    else:
        fns = [fn for fn in iglob(output_name.format(idx="*")) if re.search(r"img_[0-9]+\.jpg$", fn)]
        if len(fns) > 0:
            idx = max(int(fn.split("_")[-1].split(".")[0]) for fn in fns) + 1
        else:
            idx = 0

    # init all components
    t5 = load_t5(torch_device, max_length=128)
    clip = load_clip(torch_device)
    model = load_flow_model(name, device="cpu" if offload else torch_device)
    ae = load_ae(name, device="cpu" if offload else torch_device)

    rng = torch.Generator(device="cpu")
    with Image.open(img_cond_path) as img:
        width, height = img.size
    opts = SamplingOptions(
        prompt=prompt,
        width=width,
        height=height,
        num_steps=num_steps,
        guidance=guidance,
        seed=seed,
        img_cond_path=img_cond_path,
        img_mask_path=img_mask_path,
    )

    if loop:
        opts = parse_prompt(opts)
        opts = parse_img_cond_path(opts)

        with Image.open(opts.img_cond_path) as img:
            width, height = img.size
        opts.height = height
        opts.width = width

        opts = parse_img_mask_path(opts)

    dtype = get_dtype(str(device))
    while opts is not None:
        if opts.seed is None:
            opts.seed = rng.seed()
        print(f"Generating with seed {opts.seed}:\n{opts.prompt}")
        t0 = time.perf_counter()

        # prepare input
        x = get_noise(
            1,
            opts.height,
            opts.width,
            device=torch_device,
            dtype=dtype,
            seed=opts.seed,
        )
        if str(device) == "hpu":
            x = load_model_to_hpu(x)

        opts.seed = None
<<<<<<< HEAD
        if offload and str(device) != "hpu":
            t5, clip, ae = t5.to(torch_device), clip.to(torch_device), ae.to(torch.device)
        if str(device) == "hpu":
            ae = load_model_to_hpu(ae)
            clip = load_model_to_hpu(clip)

=======
        if offload:
            t5, clip, ae = t5.to(torch_device), clip.to(torch_device), ae.to(torch_device)
>>>>>>> 716724eb
        inp = prepare_fill(
            t5,
            clip,
            x,
            prompt=opts.prompt,
            ae=ae,
            img_cond_path=opts.img_cond_path,
            mask_path=opts.img_mask_path,
        )

        timesteps = get_schedule(opts.num_steps, inp["img"].shape[1], shift=(name != "flux-schnell"))

        # offload TEs and AE to CPU, load model to gpu
        if offload and str(device) != "hpu":
            t5, clip, ae = t5.cpu(), clip.cpu(), ae.cpu()
            torch.cuda.empty_cache()
            model = model.to(torch_device)

        if str(device) == "hpu":
            model = load_model_to_hpu(model)

        # denoise initial noise
        x = denoise(model, **inp, timesteps=timesteps, guidance=opts.guidance)

        # offload model, load autoencoder to gpu
        if offload and str(device) != "hpu":
            model.cpu()
            torch.cuda.empty_cache()
            ae.decoder.to(x.device)

        # decode latents to pixel space
        x = unpack(x.float(), opts.height, opts.width)
        with torch.autocast(device_type=torch_device.type, dtype=dtype):
            x = ae.decode(x)

        if torch.cuda.is_available():
            torch.cuda.synchronize()
        t1 = time.perf_counter()
        print(f"Done in {t1 - t0:.1f}s")

        idx = save_image(nsfw_classifier, name, output_name, idx, x, add_sampling_metadata, prompt)

        if loop:
            print("-" * 80)
            opts = parse_prompt(opts)
            opts = parse_img_cond_path(opts)

            with Image.open(opts.img_cond_path) as img:
                width, height = img.size
            opts.height = height
            opts.width = width

            opts = parse_img_mask_path(opts)
        else:
            opts = None


def app():
    Fire(main)


if __name__ == "__main__":
    app()<|MERGE_RESOLUTION|>--- conflicted
+++ resolved
@@ -276,17 +276,14 @@
             x = load_model_to_hpu(x)
 
         opts.seed = None
-<<<<<<< HEAD
         if offload and str(device) != "hpu":
             t5, clip, ae = t5.to(torch_device), clip.to(torch_device), ae.to(torch.device)
         if str(device) == "hpu":
             ae = load_model_to_hpu(ae)
             clip = load_model_to_hpu(clip)
 
-=======
-        if offload:
+        if offload and str(device) != "hpu":
             t5, clip, ae = t5.to(torch_device), clip.to(torch_device), ae.to(torch_device)
->>>>>>> 716724eb
         inp = prepare_fill(
             t5,
             clip,
