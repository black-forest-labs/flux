#
# SPDX-FileCopyrightText: Copyright (c) 1993-2024 NVIDIA CORPORATION & AFFILIATES. All rights reserved.
# SPDX-License-Identifier: Apache-2.0
#
# Licensed under the Apache License, Version 2.0 (the "License");
# you may not use this file except in compliance with the License.
# You may obtain a copy of the License at
#
# http://www.apache.org/licenses/LICENSE-2.0
#
# Unless required by applicable law or agreed to in writing, software
# distributed under the License is distributed on an "AS IS" BASIS,
# WITHOUT WARRANTIES OR CONDITIONS OF ANY KIND, either express or implied.
# See the License for the specific language governing permissions and
# limitations under the License.

from math import ceil
<<<<<<< HEAD
from flux.modules.autoencoder import Decoder, Encoder
=======

import torch

from flux.modules.autoencoder import AutoEncoder
>>>>>>> e2b41ebf
from flux.trt.exporter.base_exporter import BaseExporter
from flux.trt.mixin import VAEDecoderMixin, VAEMixin


class VAEDecoderExporter(VAEDecoderMixin, BaseExporter):
    def __init__(
        self,
        model: Decoder,
        fp16=False,
        tf32=True,
        bf16=False,
        max_batch=8,
        verbose=True,
        compression_factor=8,
    ):
        super().__init__(
            z_chan        for nels=model.params.z_channels,
            compression_factor=compression_factor,
            scale_factor=model.params.scale_factor,
            shift_factor=model.params.shift_factor,
            model=model.decoder,  # we need to trace only the decoder
            fp16=fp16,
            tf32=tf32,
            bf16=bf16,
            max_batch=max_batch,
            verbose=verbose,
        )

        self.min_image_shape = 768
        self.max_image_shape = 1344
        self.min_latent_shape = 2 * ceil(self.min_image_shape / (self.compression_factor * 2))
        self.max_latent_shape = 2 * ceil(self.max_image_shape / (self.compression_factor * 2))

        # set proper dtype
        self.prepare_model()

    def get_input_names(self):
        return ["latent"]

    def get_output_names(self):
        return ["images"]

    def get_dynamic_axes(self):
        return {
            "latent": {0: "B", 2: "H", 3: "W"},
            "images": {0: "B", 2: f"{self.compression_factor}H", 3: f"{self.compression_factor}W"},
        }

    def check_dims(
        self,
        batch_size: int,
        image_height: int,
        image_width: int,
    ) -> tuple[int, int]:
        assert batch_size >= self.min_batch and batch_size <= self.max_batch
        assert batch_size >= self.min_batch and batch_size <= self.max_batch
        assert image_height % self.compression_factor == 0 or image_width % self.compression_factor == 0

        latent_height, latent_width = self.get_latent_dim(
            image_height=image_height,
            image_width=image_width,
        )

        assert latent_height >= self.min_latent_shape and latent_height <= self.max_latent_shape
        assert latent_width >= self.min_latent_shape and latent_width <= self.max_latent_shape
        return (latent_height, latent_width)

    def get_minmax_dims(
        self,
        batch_size: int,
        image_height: int,
        image_width: int,
        static_batch: bool,
        static_shape: bool,
    ):
        min_batch = batch_size if static_batch else self.min_batch
        max_batch = batch_size if static_batch else self.max_batch

        latent_height, latent_width = self.get_latent_dim(
            image_height=image_height,
            image_width=image_width,
        )
        min_latent_height = latent_height if static_shape else self.min_latent_shape
        max_latent_height = latent_height if static_shape else self.max_latent_shape
        min_latent_width = latent_width if static_shape else self.min_latent_shape
        max_latent_width = latent_width if static_shape else self.max_latent_shape

        return (
            min_batch,
            max_batch,
            min_latent_height,
            max_latent_height,
            min_latent_width,
            max_latent_width,
        )

    def get_input_profile(
        self,
        batch_size: int,
        image_height: int,
        image_width: int,
        static_batch: bool,
        static_shape: bool,
    ):
        latent_height, latent_width = self.check_dims(
            batch_size=batch_size,
            image_height=image_height,
            image_width=image_width,
        )

        (
            min_batch,
            max_batch,
            min_latent_height,
            max_latent_height,
            min_latent_width,
            max_latent_width,
        ) = self.get_minmax_dims(
            batch_size=batch_size,
            image_height=image_height,
            image_width=image_width,
            static_batch=static_batch,
            static_shape=static_shape,
        )

        return {
            "latent": [
                (min_batch, self.z_channels, min_latent_height, min_latent_width),
                (batch_size, self.z_channels, latent_height, latent_width),
                (max_batch, self.z_channels, max_latent_height, max_latent_width),
            ]
        }

    def get_sample_input(
        self,
        batch_size: int,
        opt_image_height: int,
        opt_image_width: int,
    ) -> torch.Tensor:
        latent_height, latent_width = self.check_dims(
            batch_size=batch_size,
            image_height=opt_image_height,
            image_width=opt_image_width,
        )

        return torch.randn(
            batch_size,
            self.z_channels,
            latent_height,
            latent_width,
            dtype=torch.float32,
            device=self.device,
        )


class VAEEncoderExporter(VAEMixin, BaseExporter):
    def __init__(
        self,
        model: Encoder,
        fp16=False,
        tf32=True,
        bf16=False,
        max_batch=8,
        verbose=True,
        compression_factor=8,
    ):
        super().__init__(
            z_channels=model.params.z_channels,
            compression_factor=compression_factor,
            model=model,
            fp16=fp16,
            tf32=tf32,
            bf16=bf16,
            max_batch=max_batch,
            verbose=verbose,
        )

        self.min_image_shape = 768
        self.max_image_shape = 1344
        self.min_latent_shape = 2 * ceil(self.min_image_shape / (self.compression_factor * 2))
        self.max_latent_shape = 2 * ceil(self.max_image_shape / (self.compression_factor * 2))

        # set proper dtype
        self.prepare_model()

    def get_input_names(self):
        return ["images"]

    def get_output_names(self):
        return ["latent"]

    def get_dynamic_axes(self):
        return {"images": {0: "B", 2: "8H", 3: "8W"}, "latent": {0: "B", 2: "H", 3: "W"}}

    def check_dims(
        self,
        batch_size: int,
        image_height: int,
        image_width: int,
    ) -> tuple[int, int]:
        assert batch_size >= self.min_batch and batch_size <= self.max_batch
        assert batch_size >= self.min_batch and batch_size <= self.max_batch
        assert image_height % self.compression_factor == 0 or image_width % self.compression_factor == 0

        latent_height, latent_width = self.get_latent_dim(
            image_height=image_height,
            image_width=image_width,
        )

        assert latent_height >= self.min_latent_shape and latent_height <= self.max_latent_shape
        assert latent_width >= self.min_latent_shape and latent_width <= self.max_latent_shape
        return (latent_height, latent_width)

    def get_minmax_dims(
        self,
        batch_size: int,
        image_height: int,
        image_width: int,
        static_batch: bool,
        static_shape: bool,
    ):
        min_batch = batch_size if static_batch else self.min_batch
        max_batch = batch_size if static_batch else self.max_batch

        min_image_height = image_height if static_shape else self.min_image_shape
        max_image_height = image_height if static_shape else self.max_image_shape
        min_image_width = image_width if static_shape else self.min_image_shape
        max_image_width = image_width if static_shape else self.max_image_shape

        return (
            min_batch,
            max_batch,
            min_image_height,
            max_image_height,
            min_image_width,
            max_image_width,
        )

    def get_input_profile(
        self,
        batch_size: int,
        image_height: int,
        image_width: int,
        static_batch: bool,
        static_shape: bool,
    ):
        self.check_dims(
            batch_size=batch_size,
            image_height=image_height,
            image_width=image_width,
        )

        (
            min_batch,
            max_batch,
            min_image_height,
            max_image_height,
            min_image_width,
            max_image_width,
        ) = self.get_minmax_dims(
            batch_size=batch_size,
            image_height=image_height,
            image_width=image_width,
            static_batch=static_batch,
            static_shape=static_shape,
        )

        return {
            "images": [
                (min_batch, 3, min_image_height, min_image_width),
                (batch_size, 3, image_height, image_width),
                (max_batch, 3, max_image_height, max_image_width),
            ],
        }

    def get_sample_input(
        self,
        batch_size: int,
        opt_image_height: int,
        opt_image_width: int,
    ) -> torch.Tensor:
        self.check_dims(batch_size, opt_image_height, opt_image_width)
        dtype = torch.float16 if self.fp16 else torch.bfloat16 if self.bf16 else torch.float32
        return torch.randn(batch_size, 3, opt_image_height, opt_image_width, dtype=dtype, device=self.device)<|MERGE_RESOLUTION|>--- conflicted
+++ resolved
@@ -15,14 +15,7 @@
 # limitations under the License.
 
 from math import ceil
-<<<<<<< HEAD
 from flux.modules.autoencoder import Decoder, Encoder
-=======
-
-import torch
-
-from flux.modules.autoencoder import AutoEncoder
->>>>>>> e2b41ebf
 from flux.trt.exporter.base_exporter import BaseExporter
 from flux.trt.mixin import VAEDecoderMixin, VAEMixin
 
@@ -39,7 +32,7 @@
         compression_factor=8,
     ):
         super().__init__(
-            z_chan        for nels=model.params.z_channels,
+            z_channels=model.params.z_channels,
             compression_factor=compression_factor,
             scale_factor=model.params.scale_factor,
             shift_factor=model.params.shift_factor,
