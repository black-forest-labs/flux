# FLUX
by Black Forest Labs: https://blackforestlabs.ai. Documentation for our API can be found here: [docs.bfl.ml](https://docs.bfl.ml/).

![grid](assets/grid.jpg)

This repo contains minimal inference code to run image generation & editing with our Flux models.

## Local installation

```bash
cd $HOME && git clone https://github.com/black-forest-labs/flux
cd $HOME/flux
python3.10 -m venv .venv
source .venv/bin/activate
pip install -e ".[all]"
```

### Local installation with TensorRT support

If you would like to install the repository with [TensorRT](https://github.com/NVIDIA/TensorRT) support, you currently need to install a PyTorch image from NVIDIA instead. First install [enroot](https://github.com/NVIDIA/enroot), next follow the steps below:

```bash
cd $HOME && git clone https://github.com/black-forest-labs/flux
enroot import 'docker://$oauthtoken@nvcr.io#nvidia/pytorch:25.01-py3'
enroot create -n pti2501 nvidia+pytorch+25.01-py3.sqsh
enroot start --rw -m ${PWD}/flux:/workspace/flux -r pti2501
cd flux
pip install -e ".[tensorrt]" --extra-index-url https://pypi.nvidia.com
```

### Models

We are offering an extensive suite of models. For more information about the invidual models, please refer to the link under **Usage**.

| Name                        | Usage                                                      | HuggingFace repo                                               | License                                                               |
| --------------------------- | ---------------------------------------------------------- | -------------------------------------------------------------- | --------------------------------------------------------------------- |
| `FLUX.1 [schnell]`          | [Text to Image](docs/text-to-image.md)                     | https://huggingface.co/black-forest-labs/FLUX.1-schnell        | [apache-2.0](model_licenses/LICENSE-FLUX1-schnell)                    |
| `FLUX.1 [dev]`              | [Text to Image](docs/text-to-image.md)                     | https://huggingface.co/black-forest-labs/FLUX.1-dev            | [FLUX.1-dev Non-Commercial License](model_licenses/LICENSE-FLUX1-dev) |
| `FLUX.1 Fill [dev]`         | [In/Out-painting](docs/fill.md)                            | https://huggingface.co/black-forest-labs/FLUX.1-Fill-dev       | [FLUX.1-dev Non-Commercial License](model_licenses/LICENSE-FLUX1-dev) |
| `FLUX.1 Canny [dev]`        | [Structural Conditioning](docs/structural-conditioning.md) | https://huggingface.co/black-forest-labs/FLUX.1-Canny-dev      | [FLUX.1-dev Non-Commercial License](model_licenses/LICENSE-FLUX1-dev) |
| `FLUX.1 Depth [dev]`        | [Structural Conditioning](docs/structural-conditioning.md) | https://huggingface.co/black-forest-labs/FLUX.1-Depth-dev      | [FLUX.1-dev Non-Commercial License](model_licenses/LICENSE-FLUX1-dev) |
| `FLUX.1 Canny [dev] LoRA`   | [Structural Conditioning](docs/structural-conditioning.md) | https://huggingface.co/black-forest-labs/FLUX.1-Canny-dev-lora | [FLUX.1-dev Non-Commercial License](model_licenses/LICENSE-FLUX1-dev) |
| `FLUX.1 Depth [dev] LoRA`   | [Structural Conditioning](docs/structural-conditioning.md) | https://huggingface.co/black-forest-labs/FLUX.1-Depth-dev-lora | [FLUX.1-dev Non-Commercial License](model_licenses/LICENSE-FLUX1-dev) |
| `FLUX.1 Redux [dev]`        | [Image variation](docs/image-variation.md)                 | https://huggingface.co/black-forest-labs/FLUX.1-Redux-dev      | [FLUX.1-dev Non-Commercial License](model_licenses/LICENSE-FLUX1-dev) |
| `FLUX.1 [pro]`              | [Text to Image](docs/text-to-image.md)                     | [Available in our API.](https://docs.bfl.ml/)                  |                                                                       |
| `FLUX1.1 [pro]`             | [Text to Image](docs/text-to-image.md)                     | [Available in our API.](https://docs.bfl.ml/)                  |                                                                       |
| `FLUX1.1 [pro] Ultra/raw`   | [Text to Image](docs/text-to-image.md)                     | [Available in our API.](https://docs.bfl.ml/)                  |                                                                       |
| `FLUX.1 Fill [pro]`         | [In/Out-painting](docs/fill.md)                            | [Available in our API.](https://docs.bfl.ml/)                  |                                                                       |
| `FLUX.1 Canny [pro]`        | [Structural Conditioning](docs/structural-conditioning.md) | [Available in our API.](https://docs.bfl.ml/)                  |                                                                       |
| `FLUX.1 Depth [pro]`        | [Structural Conditioning](docs/structural-conditioning.md) | [Available in our API.](https://docs.bfl.ml/)                  |                                                                       |
| `FLUX1.1 Redux [pro]`       | [Image variation](docs/image-variation.md)                 | [Available in our API.](https://docs.bfl.ml/)                  |                                                                       |
| `FLUX1.1 Redux [pro] Ultra` | [Image variation](docs/image-variation.md)                 | [Available in our API.](https://docs.bfl.ml/)                  |                                                                       |

The weights of the autoencoder are also released under [apache-2.0](https://huggingface.co/datasets/choosealicense/licenses/blob/main/markdown/apache-2.0.md) and can be found in the HuggingFace repos above.

## API usage

Our API offers access to our models. It is documented here:
[docs.bfl.ml](https://docs.bfl.ml/).

In this repository we also offer an easy python interface. To use this, you
first need to register with the API on [api.bfl.ml](https://api.bfl.ml/), and
create a new API key.

To use the API key either run `export BFL_API_KEY=<your_key_here>` or provide
it via the `api_key=<your_key_here>` parameter. It is also expected that you
have installed the package as above.

Usage from python:

```python
from flux.api import ImageRequest

# this will create an api request directly but not block until the generation is finished
request = ImageRequest("A beautiful beach", name="flux.1.1-pro")
# or: request = ImageRequest("A beautiful beach", name="flux.1.1-pro", api_key="your_key_here")

# any of the following will block until the generation is finished
request.url
# -> https:<...>/sample.jpg
request.bytes
# -> b"..." bytes for the generated image
request.save("outputs/api.jpg")
# saves the sample to local storage
request.image
# -> a PIL image
```

Usage from the command line:

```bash
$ python -m flux.api --prompt="A beautiful beach" url
https:<...>/sample.jpg

# generate and save the result
$ python -m flux.api --prompt="A beautiful beach" save outputs/api

# open the image directly
$ python -m flux.api --prompt="A beautiful beach" image show
```

<<<<<<< HEAD
## Docker Usage

We provide Docker support for both local model inference and API access. This makes it easy to run FLUX without installing dependencies directly on your system.

### Installation

1. Build the Docker image:
```bash
# Clone the repository
git clone https://github.com/black-forest-labs/flux
cd flux

# For Apple Silicon (M1/M2/M3)
docker build --platform linux/arm64 -t flux-project -f docker/Dockerfile docker/

# For Intel/AMD with NVIDIA GPU
docker build --platform linux/amd64 -t flux-project -f docker/Dockerfile docker/
```

2. Install the CLI tool:
```bash
# Make the script executable
chmod +x docker/flux-cli.sh

# Option 1: Create a symbolic link (recommended)
sudo ln -s "$(pwd)/docker/flux-cli.sh" /usr/local/bin/flux-cli

# Option 2: Copy the script (alternative)
sudo cp docker/flux-cli.sh /usr/local/bin/flux-cli

# Verify installation
flux-cli --help
```

#### Apple Silicon Macs

```bash
# API usage (recommended for M-series Macs)
flux-cli --api-key "your-api-key" \
    --prompt "A beautiful sunset" \
    --output sunset.jpg

# Local model usage
flux-cli --local \
    --model flux.1-schnell \
    --prompt "A beautiful forest" \
    --output forest.jpg
```

#### NVIDIA GPU Systems

```bash
# API usage
flux-cli --api-key "your-api-key" \
    --prompt "A beautiful sunset" \
    --output sunset.jpg

# Local model usage with GPU acceleration
flux-cli --local \
    --model flux.1-schnell \
    --prompt "A beautiful forest" \
    --output forest.jpg \
    --gpu
```

### Output Formats

The CLI supports multiple output formats:

```bash
# Save to file (default)
flux-cli --api-key "your-key" --prompt "prompt" --output image.jpg

# Get URL (API mode only)
flux-cli --api-key "your-key" --prompt "prompt" --format url

# Display image directly
flux-cli --api-key "your-key" --prompt "prompt" --format image
```

### Directory Structure

FLUX CLI uses the following directory structure by default:
```
~/.flux/
├── models/    # Cache for downloaded models
└── outputs/   # Default location for generated images
```

You can customize these locations using environment variables:
```bash
export FLUX_HOME=/path/to/flux/data    # Base directory
export FLUX_OUTPUTS=/path/to/outputs   # Output directory
export FLUX_MODELS=/path/to/models     # Models directory
```

The CLI can be run from any directory and supports both absolute and relative output paths:
```bash
# Save to current directory
flux-cli --prompt "A sunset" --output ./sunset.jpg

# Save to specific location
flux-cli --prompt "A forest" --output /path/to/images/forest.jpg

# Save to default outputs directory
flux-cli --prompt "A beach" --output beach.jpg
=======
## Citation

If you find the provided code or models useful for your research, consider citing them as:

```bib
@misc{flux2024,
    author={Black Forest Labs},
    title={FLUX},
    year={2024},
    howpublished={\url{https://github.com/black-forest-labs/flux}},
}
>>>>>>> 716724eb
```<|MERGE_RESOLUTION|>--- conflicted
+++ resolved
@@ -99,7 +99,6 @@
 $ python -m flux.api --prompt="A beautiful beach" image show
 ```
 
-<<<<<<< HEAD
 ## Docker Usage
 
 We provide Docker support for both local model inference and API access. This makes it easy to run FLUX without installing dependencies directly on your system.
@@ -206,7 +205,8 @@
 
 # Save to default outputs directory
 flux-cli --prompt "A beach" --output beach.jpg
-=======
+```
+
 ## Citation
 
 If you find the provided code or models useful for your research, consider citing them as:
@@ -218,5 +218,4 @@
     year={2024},
     howpublished={\url{https://github.com/black-forest-labs/flux}},
 }
->>>>>>> 716724eb
 ```